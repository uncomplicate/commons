--- conflicted
+++ resolved
@@ -6,12 +6,8 @@
 ;;   the terms of this license.
 ;;   You must not remove this notice, or any other, from this software.
 
-<<<<<<< HEAD
 (defproject uncomplicate/commons "0.12.1"
-=======
-(defproject uncomplicate/commons "0.12.0"
->>>>>>> 027697a4
-  :description "Common Uncomplicate utilities."
+           :description "Common Uncomplicate utilities."
   :url "https://github.com/uncomplicate/commons"
   :scm {:name "git"
         :url "https://github.com/uncomplicate/commons"}
